include setup.py
include AUTHORS
include LICENSE
include CHANGELOG
<<<<<<< HEAD
recursive-include cyipopt *.py *.pyx *.pxd *.c
=======
include README.rst
recursive-include ipopt *.py
recursive-include src *.pyx *.pxd *.c
>>>>>>> 91b02f31
recursive-include test *.py
recursive-include doc Makefile *.bat *.rst *.py
prune include*
prune lib*<|MERGE_RESOLUTION|>--- conflicted
+++ resolved
@@ -2,13 +2,9 @@
 include AUTHORS
 include LICENSE
 include CHANGELOG
-<<<<<<< HEAD
+include README.rst
 recursive-include cyipopt *.py *.pyx *.pxd *.c
-=======
-include README.rst
 recursive-include ipopt *.py
-recursive-include src *.pyx *.pxd *.c
->>>>>>> 91b02f31
 recursive-include test *.py
 recursive-include doc Makefile *.bat *.rst *.py
 prune include*
