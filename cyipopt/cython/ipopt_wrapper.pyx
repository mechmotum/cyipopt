--- conflicted
+++ resolved
@@ -543,11 +543,7 @@
             The scaling factors for the variables. If ``None``, no scaling is
             done.
         g_scaling : array-like, shape(m, )
-<<<<<<< HEAD
-            The scaling factors for the constrains. If None, no scaling is
-=======
             The scaling factors for the constrains. If ``None``, no scaling is
->>>>>>> 376344ff
             done.
 
         Returns
