--- conflicted
+++ resolved
@@ -537,7 +537,6 @@
 
 @pytest.mark.skipif("scipy" not in sys.modules,
                     reason="Test only valid if Scipy available.")
-<<<<<<< HEAD
 def test_minimize_ipopt_bounds():
     # Test that `minimize_ipopt` accepts  bounds sequences or `optimize.Bounds`
     from scipy import optimize
@@ -556,7 +555,10 @@
     bounds = optimize.Bounds(lb=0.5, ub=[1, 2])
     res = cyipopt.minimize_ipopt(f, [2, 3], bounds=bounds)
     np.testing.assert_allclose(res.x, [0.5, 0.5])
-=======
+
+
+@pytest.mark.skipif("scipy" not in sys.modules,
+                    reason="Test only valid if Scipy available.")
 def test_minimize_late_binding_bug():
     # `IpoptProblemWrapper` had a late binding bug when constraint Jacobians
     # were defined with `optimize.approx_fprime`. Check that this is resolved.
@@ -572,5 +574,4 @@
     ref = minimize(fun, (2, 0), bounds=bnds, constraints=cons)
     assert res.success
     np.testing.assert_allclose(res.x, ref.x)
-    np.testing.assert_allclose(res.fun, ref.fun)
->>>>>>> ade9319b
+    np.testing.assert_allclose(res.fun, ref.fun)