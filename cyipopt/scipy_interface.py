# -*- coding: utf-8 -*-
"""
cyipopt: Python wrapper for the Ipopt optimization package, written in Cython.

Copyright (C) 2012-2015 Amit Aides
Copyright (C) 2015-2017 Matthias Kümmerer
Copyright (C) 2017-2023 cyipopt developers

License: EPL 2.0
"""

import sys

import numpy as np
try:
    import scipy
except ImportError:  # scipy is not installed
    SCIPY_INSTALLED = False
else:
    SCIPY_INSTALLED = True
    del scipy
<<<<<<< HEAD
    from scipy import optimize
=======
    from scipy.optimize import approx_fprime, minimize
>>>>>>> ade9319b
    import scipy.sparse
    try:
        from scipy.optimize import OptimizeResult
    except ImportError:
        # in scipy 0.14 Result was renamed to OptimizeResult
        from scipy.optimize import Result
        OptimizeResult = Result
    try:
        # MemoizeJac has been made a private class, see
        # https://github.com/scipy/scipy/issues/17572
        from scipy.optimize._optimize import MemoizeJac
    except ImportError:
        from scipy.optimize.optimize import MemoizeJac
    try:
        from scipy.sparse import coo_array
    except ImportError:
        # coo_array was introduced with scipy 1.8
        from scipy.sparse import coo_matrix as coo_array

import cyipopt


class IpoptProblemWrapper(object):
    """Class used to map a scipy minimize definition to a cyipopt problem.

    Parameters
    ==========
    fun : callable
        The objective function to be minimized: ``fun(x, *args, **kwargs) ->
        float``.
    args : tuple, optional
        Extra arguments passed to the objective function and its derivatives
        (``fun``, ``jac``, ``hess``).
    kwargs : dictionary, optional
        Extra keyword arguments passed to the objective function and its
        derivatives (``fun``, ``jac``, ``hess``).
    jac : callable, optional
        The Jacobian of the objective function: ``jac(x, *args, **kwargs) ->
        ndarray, shape(n, )``. If ``None``, SciPy's ``approx_fprime`` is used.
    hess : callable, optional
        If ``None``, the Hessian is computed using IPOPT's numerical methods.
        Explicitly defined Hessians are not yet supported for this class.
    hessp : callable, optional
        If ``None``, the Hessian is computed using IPOPT's numerical methods.
        Explicitly defined Hessians are not yet supported for this class.
    constraints : {Constraint, dict} or List of {Constraint, dict}, optional
        See :py:func:`scipy.optimize.minimize` for more information. Note that
        the jacobian of each constraint corresponds to the `'jac'` key and must
        be a callable function with signature ``jac(x) -> {ndarray,
        coo_array}``. If the constraint's value of `'jac'` is a boolean and
        True, the constraint function `fun` is expected to return a tuple
        `(con_val, con_jac)` consisting of the evaluated constraint `con_val`
        and the evaluated jacobian `con_jac`.
    eps : float, optional
        Epsilon used in finite differences.
    con_dims : array_like, optional
        Dimensions p_1, ..., p_m of the m constraint functions
        g_1, ..., g_m : R^n -> R^(p_i).
    sparse_jacs: array_like, optional
        If sparse_jacs[i] = True, the i-th constraint's jacobian is sparse.
        Otherwise, the i-th constraint jacobian is assumed to be dense.
    jac_nnz_row: array_like, optional
        The row indices of the nonzero elements in the stacked
        constraint jacobian matrix
    jac_nnz_col: array_like, optional
        The column indices of the nonzero elements in the stacked
        constraint jacobian matrix
    """

    def __init__(self,
                 fun,
                 args=(),
                 kwargs=None,
                 jac=None,
                 hess=None,
                 hessp=None,
                 constraints=(),
                 eps=1e-8,
                 con_dims=(),
                 sparse_jacs=(),
                 jac_nnz_row=(),
                 jac_nnz_col=()):
        if not SCIPY_INSTALLED:
            msg = 'Install SciPy to use the `IpoptProblemWrapper` class.'
            raise ImportError()
        self.obj_hess = None
        self.last_x = None

        # Input validation of user-provided arguments
        if fun is not None and not callable(fun):
            raise ValueError('`fun` must be callable.')
        if not isinstance(args, tuple):
            args = (args,)
        kwargs = dict() if kwargs is None else kwargs
        if not isinstance(kwargs, dict):
            raise ValueError('`kwargs` must be a dictionary.')
        if jac is not None and jac not in {True, False} and not callable(jac):
            raise ValueError('`jac` must be callable or boolean.')
        if hess is not None and not callable(hess):
            raise ValueError('`hess` must be callable.')
        if hessp is not None:
            raise NotImplementedError(
                '`hessp` is not yet supported by Ipopt.`')
        # TODO: add input validation for `constraints` when adding
        #  support for instances of new-style constraints (e.g.
        #  `NonlinearConstraint`) and sequences of constraints.

        if hess is not None:
            self.obj_hess = hess
<<<<<<< HEAD
        if not jac:
            jac = lambda x0, *args, **kwargs: optimize.approx_fprime(
                x0, fun, eps, *args, **kwargs)
=======
        if jac is None:
            def jac(x, *args, **kwargs):
                def wrapped_fun(x):
                    return fun(x, *args, **kwargs)
                return approx_fprime(x, wrapped_fun, eps)
>>>>>>> ade9319b
        elif jac is True:
            fun = MemoizeJac(fun)
            jac = fun.derivative

        self.fun = fun
        self.jac = jac
        self.args = args
        self.kwargs = kwargs or {}
        self._constraint_funs = []
        self._constraint_jacs = []
        self._constraint_hessians = []
        self._constraint_dims = np.asarray(con_dims)
        self._constraint_args = []
        self._constraint_kwargs = []
        self._constraint_jac_is_sparse = sparse_jacs
        self._constraint_jacobian_structure = (jac_nnz_row, jac_nnz_col)
        if isinstance(constraints, dict):
            constraints = (constraints, )
        for con in constraints:
            con_fun = con['fun']
            con_jac = con.get('jac', None)
            con_args = con.get('args', [])
            con_hessian = con.get('hess', None)
            con_kwargs = con.get('kwargs', {})
            if con_jac is None:
<<<<<<< HEAD
                con_jac = lambda x0, *args, **kwargs: optimize.approx_fprime(
                    x0, con_fun, eps, *args, **kwargs)
=======
                # beware of late binding!
                def con_jac(x, *args, con_fun=con_fun, **kwargs):
                    def wrapped(x):
                        return con_fun(x, *args, **kwargs)
                    return approx_fprime(x, wrapped, eps)
>>>>>>> ade9319b
            elif con_jac is True:
                con_fun = MemoizeJac(con_fun)
                con_jac = con_fun.derivative
            elif not callable(con_jac):
                raise NotImplementedError('jac has to be bool or a function')
            if (self.obj_hess is not None
                    and con_hessian is None) or (self.obj_hess is None
                                                 and con_hessian is not None):
                msg = "hessian has to be provided for the objective and all constraints"
                raise NotImplementedError(msg)
            self._constraint_funs.append(con_fun)
            self._constraint_jacs.append(con_jac)
            self._constraint_hessians.append(con_hessian)
            self._constraint_args.append(con_args)
            self._constraint_kwargs.append(con_kwargs)
        # Set up evaluation counts
        self.nfev = 0
        self.njev = 0
        self.nit = 0

    def evaluate_fun_with_grad(self, x):
        """ For backwards compatibility. """
        return (self.objective(x), self.gradient(x, **self.kwargs))

    def objective(self, x):
        self.nfev += 1
        return self.fun(x, *self.args, **self.kwargs)

    # TODO : **kwargs is ignored, not sure why it is here.
    def gradient(self, x, **kwargs):
        self.njev += 1
        return self.jac(x, *self.args, **self.kwargs)  # .T

    def constraints(self, x):
        con_values = []
        for fun, args, kwargs in zip(self._constraint_funs,
                                     self._constraint_args,
                                     self._constraint_kwargs):
            con_values.append(fun(x, *args, **kwargs))
        return np.hstack(con_values)

    def jacobianstructure(self):
        return self._constraint_jacobian_structure

    def jacobian(self, x):
        # Convert all dense constraint jacobians to sparse ones.
        # The structure ( = row and column indices) is already known at this point,
        # so we only need to stack the evaluated jacobians
        jac_values = []
        for i, (jac, args, kwargs) in enumerate(zip(self._constraint_jacs,
                                                    self._constraint_args,
                                                    self._constraint_kwargs)):
            if self._constraint_jac_is_sparse[i]:
                jac_val = jac(x, *args, **kwargs)
                jac_values.append(jac_val.data)
            else:
                dense_jac_val = np.atleast_2d(jac(x, *args, **kwargs))
                jac_values.append(dense_jac_val.ravel())
        return np.hstack(jac_values)

    def hessian(self, x, lagrange, obj_factor):
        H = obj_factor * self.obj_hess(x, *self.args, **self.kwargs)  # type: ignore
        # split the lagrangian multipliers for each constraint hessian
        lagrs = np.split(lagrange, np.cumsum(self._constraint_dims[:-1]))
        for hessian, args, kwargs, lagr in zip(self._constraint_hessians,
                                               self._constraint_args,
                                               self._constraint_kwargs, lagrs):
            H += hessian(x, lagr, *args, **kwargs)
        return H[np.tril_indices(x.size)]

    def intermediate(self, alg_mod, iter_count, obj_value, inf_pr, inf_du, mu,
                     d_norm, regularization_size, alpha_du, alpha_pr,
                     ls_trials):

        self.nit = iter_count


def get_bounds(bounds):
    if bounds is None:
        return None, None
    else:
        lb = [b[0] for b in bounds]
        ub = [b[1] for b in bounds]
        return lb, ub


def _get_sparse_jacobian_structure(constraints, x0):
    con_jac_is_sparse = []
    jacobians = []
    x0 = np.asarray(x0)
    if isinstance(constraints, dict):
        constraints = (constraints, )
    if len(constraints) == 0:
        return [], [], []
    for con in constraints:
        con_jac = con.get('jac', False)
        if con_jac:
            if isinstance(con_jac, bool):
                _, jac_val = con['fun'](x0, *con.get('args', []),
                                        **con.get('kwargs', {}))
            else:
                jac_val = con_jac(x0, *con.get('args', []),
                                  **con.get('kwargs', {}))
            # check if dense or sparse
            if isinstance(jac_val, coo_array):
                jacobians.append(jac_val)
                con_jac_is_sparse.append(True)
            else:
                # Creating the coo_array from jac_val would yield to
                # wrong dimensions if some values in jac_val are zero,
                # so we assume all values in jac_val are nonzero
                jacobians.append(coo_array(np.ones_like(np.atleast_2d(jac_val))))
                con_jac_is_sparse.append(False)
        else:
            # we approximate this jacobian later (=dense)
            con_val = np.atleast_1d(con['fun'](x0, *con.get('args', []),
                                               **con.get('kwargs', {})))
            jacobians.append(coo_array(np.ones((con_val.size, x0.size))))
            con_jac_is_sparse.append(False)
    J = scipy.sparse.vstack(jacobians)
    return con_jac_is_sparse, J.row, J.col


def get_constraint_dimensions(constraints, x0):
    con_dims = []
    if isinstance(constraints, dict):
        constraints = (constraints, )
    for con in constraints:
        if con.get('jac', False) is True:
            m = len(np.atleast_1d(con['fun'](x0, *con.get('args', []),
                                             **con.get('kwargs', {}))[0]))
        else:
            m = len(np.atleast_1d(con['fun'](x0, *con.get('args', []),
                                             **con.get('kwargs', {}))))
        con_dims.append(m)
    return np.array(con_dims)


def get_constraint_bounds(constraints, x0, INF=1e19):
    cl = []
    cu = []
    if isinstance(constraints, dict):
        constraints = (constraints, )
    for con in constraints:
        if con.get('jac', False) is True:
            m = len(np.atleast_1d(con['fun'](x0, *con.get('args', []),
                                             **con.get('kwargs', {}))[0]))
        else:
            m = len(np.atleast_1d(con['fun'](x0, *con.get('args', []),
                                             **con.get('kwargs', {}))))
        cl.extend(np.zeros(m))
        if con['type'] == 'eq':
            cu.extend(np.zeros(m))
        elif con['type'] == 'ineq':
            cu.extend(INF * np.ones(m))
        else:
            raise ValueError(con['type'])
    cl = np.array(cl)
    cu = np.array(cu)

    return cl, cu


def replace_option(options, oldname, newname):
    if oldname in options:
        if newname not in options:
            options[newname] = options.pop(oldname)


def convert_to_bytes(options):
    if sys.version_info >= (3, 0):
        for key in list(options.keys()):
            try:
                if bytes(key, 'utf-8') != key:
                    options[bytes(key, 'utf-8')] = options[key]
                    options.pop(key)
            except TypeError:
                pass


def _wrap_fun(fun, kwargs):
    if callable(fun) and kwargs:
        def new_fun(x, *args):
            return fun(x, *args, **kwargs)
    else:
        new_fun = fun
    return new_fun

def _wrap_funs(fun, jac, hess, hessp, constraints, kwargs):
    wrapped_fun = _wrap_fun(fun, kwargs)
    wrapped_jac = _wrap_fun(jac, kwargs)
    wrapped_hess = _wrap_fun(hess, kwargs)
    wrapped_hessp = _wrap_fun(hessp, kwargs)
    if isinstance(constraints, dict):
        constraints = (constraints,)
    wrapped_constraints = []
    for constraint in constraints:
        constraint = constraint.copy()
        ckwargs = constraint.pop('kwargs', {})
        constraint['fun'] = _wrap_fun(constraint.get('fun', None), ckwargs)
        constraint['jac'] = _wrap_fun(constraint.get('jac', None), ckwargs)
        wrapped_constraints.append(constraint)
    return (wrapped_fun, wrapped_jac, wrapped_hess, wrapped_hessp,
            wrapped_constraints)



def minimize_ipopt(fun,
                   x0,
                   args=(),
                   kwargs=None,
                   method=None,
                   jac=None,
                   hess=None,
                   hessp=None,
                   bounds=None,
                   constraints=(),
                   tol=None,
                   callback=None,
                   options=None):
    """
    Minimization using Ipopt with an interface like
    :py:func:`scipy.optimize.minimize`.

    Differences compared to :py:func:`scipy.optimize.minimize` include:

    - A different default `method`: when `method` is not provided, Ipopt is
      used to solve the problem.
    - Support for parameter `kwargs`: additional keyword arguments to be
      passed to the objective function, constraints, and their derivatives.
    - Lack of support for `callback` and `hessp` with the default `method`.

    This function can be used to solve general nonlinear programming problems
    of the form:

    .. math::

       \min_ {x \in R^n} f(x)

    subject to

    .. math::

       g_L \leq g(x) \leq g_U

       x_L \leq  x  \leq x_U

    where :math:`x` are the optimization variables, :math:`f(x)` is the
    objective function, :math:`g(x)` are the general nonlinear constraints,
    and :math:`x_L` and :math:`x_U` are the upper and lower bounds
    (respectively) on the decision variables. The constraints, :math:`g(x)`,
    have lower and upper bounds :math:`g_L` and :math:`g_U`. Note that equality
    constraints can be specified by setting :math:`g^i_L = g^i_U`.

    Parameters
    ----------
    fun : callable
        The objective function to be minimized: ``fun(x, *args, **kwargs) ->
        float``.
    x0 : array-like, shape(n, )
        Initial guess. Array of real elements of shape (n,),
        where ``n`` is the number of independent variables.
    args : tuple, optional
        Extra arguments passed to the objective function and its
        derivatives (``fun``, ``jac``, and ``hess``).
    kwargs : dictionary, optional
        Extra keyword arguments passed to the objective function and its
        derivatives (``fun``, ``jac``, ``hess``).
    method : str, optional
        If unspecified (default), Ipopt is used.
        :py:func:`scipy.optimize.minimize` methods can also be used.
    jac : callable, optional
        The Jacobian of the objective function: ``jac(x, *args, **kwargs) ->
        ndarray, shape(n, )``. If ``None``, SciPy's ``approx_fprime`` is used.
    hess : callable, optional
        The Hessian of the objective function:
        ``hess(x) -> ndarray, shape(n, )``.
        If ``None``, the Hessian is computed using IPOPT's numerical methods.
    hessp : callable, optional
        If `method` is one of the SciPy methods, this is a callable that
        produces the inner product of the Hessian and a vector. Otherwise, an
        error will be raised if a value other than ``None`` is provided.
    bounds :  sequence, shape(n, ), optional
        Sequence of ``(min, max)`` pairs for each element in `x`. Use ``None``
        to specify no bound.
    constraints : {Constraint, dict}, optional
        See :py:func:`scipy.optimize.minimize` for more information. Note that
        the Jacobian of each constraint corresponds to the ``'jac'`` key and
        must be a callable function with signature ``jac(x) -> {ndarray,
        coo_array}``. If the constraint's value of ``'jac'`` is ``True``, the
        constraint function ``fun`` must return a tuple ``(con_val, con_jac)``
        consisting of the evaluated constraint ``con_val`` and the evaluated
        Jacobian ``con_jac``.
    tol : float, optional (default=1e-8)
        The desired relative convergence tolerance, passed as an option to
        Ipopt. See [1]_ for details.
    options : dict, optional
        A dictionary of solver options. The options ``disp`` and ``maxiter``
        are automatically mapped to their Ipopt equivalents ``print_level``
        and ``max_iter``. All other options are passed directly to Ipopt. See
        [1]_ for details.
    callback : callable, optional
        This parameter is ignored unless `method` is one of the SciPy
        methods.

    References
    ----------
    .. [1] COIN-OR Project. "Ipopt: Ipopt Options".
           https://coin-or.github.io/Ipopt/OPTIONS.html

    Examples
    --------
    Consider the problem of minimizing the Rosenbrock function. The Rosenbrock
    function and its derivatives are implemented in
    :py:func:`scipy.optimize.rosen`, :py:func:`scipy.optimize.rosen_der`, and
    :py:func:`scipy.optimize.rosen_hess`.

    >>> from cyipopt import minimize_ipopt
    >>> from scipy.optimize import rosen, rosen_der
    >>> x0 = [1.3, 0.7, 0.8, 1.9, 1.2]  # initial guess

    If we provide the objective function but no derivatives, Ipopt finds the
    correct minimizer (``[1, 1, 1, 1, 1]``) with a minimum objective value of
    0. However, it does not report success, and it requires many iterations
    and function evaluations before termination. This is because SciPy's
    ``approx_fprime`` requires many objective function evaluations to
    approximate the gradient, and still the approximation is not very accurate,
    delaying convergence.

    >>> res = minimize_ipopt(rosen, x0, jac=rosen_der)
    >>> res.success
    False
    >>> res.x
    array([1., 1., 1., 1., 1.])
    >>> res.nit, res.nfev, res.njev
    (46, 528, 48)

    To improve performance, provide the gradient using the `jac` keyword.
    In this case, Ipopt recognizes its own success, and requires fewer function
    evaluations to do so.

    >>> res = minimize_ipopt(rosen, x0, jac=rosen_der)
    >>> res.success
    True
    >>> res.nit, res.nfev, res.njev
    (37, 200, 39)

    For best results, provide the Hessian, too.

    >>> res = minimize_ipopt(rosen, x0, jac=rosen_der, hess=rosen_hess)
    >>> res.success
    True
    >>> res.nit, res.nfev, res.njev
    (17, 29, 19)
    """
    if not SCIPY_INSTALLED:
        msg = 'Install SciPy to use the `minimize_ipopt` function.'
        raise ImportError(msg)

    res = _minimize_ipopt_iv(fun, x0, args, kwargs, method, jac, hess, hessp,
                             bounds, constraints, tol, callback, options)
    (fun, x0, args, kwargs, method, jac, hess, hessp,
     bounds, constraints, tol, callback, options) = res

<<<<<<< HEAD
    lb, ub = bounds
    cl, cu = get_constraint_bounds(constraints, x0)
    con_dims = get_constraint_dimensions(constraints, x0)
=======
    if method is not None:
        funs = _wrap_funs(fun, jac, hess, hessp, constraints, kwargs)
        fun, jac, hess, hessp, constraints = funs
        res = minimize(fun, x0, args, method, jac, hess, hessp,
                       bounds, constraints, tol, callback, options)
        return res

    _x0 = np.atleast_1d(x0)

    lb, ub = get_bounds(bounds)
    cl, cu = get_constraint_bounds(constraints, _x0)
    con_dims = get_constraint_dimensions(constraints, _x0)
>>>>>>> ade9319b
    sparse_jacs, jac_nnz_row, jac_nnz_col = _get_sparse_jacobian_structure(
        constraints, x0)

    problem = IpoptProblemWrapper(fun,
                                  args=args,
                                  kwargs=kwargs,
                                  jac=jac,
                                  hess=hess,
                                  hessp=hessp,
                                  constraints=constraints,
                                  eps=1e-8,
                                  con_dims=con_dims,
                                  sparse_jacs=sparse_jacs,
                                  jac_nnz_row=jac_nnz_row,
                                  jac_nnz_col=jac_nnz_col)

    if options is None:
        options = {}

    nlp = cyipopt.Problem(n=len(x0),
                          m=len(cl),
                          problem_obj=problem,
                          lb=lb,
                          ub=ub,
                          cl=cl,
                          cu=cu)

    # python3 compatibility
    convert_to_bytes(options)

    # Rename some default scipy options
    replace_option(options, b'disp', b'print_level')
    replace_option(options, b'maxiter', b'max_iter')
    if getattr(options, 'print_level', False) is True:
        options[b'print_level'] = 1
    else:
        options[b'print_level'] = 0
    if b'tol' not in options:
        options[b'tol'] = tol or 1e-8
    if b'mu_strategy' not in options:
        options[b'mu_strategy'] = b'adaptive'
    if b'hessian_approximation' not in options:
        if hess is None and hessp is None:
            options[b'hessian_approximation'] = b'limited-memory'
    for option, value in options.items():
        try:
            nlp.add_option(option, value)
        except TypeError as e:
            msg = 'Invalid option for IPOPT: {0}: {1} (Original message: "{2}")'
            raise TypeError(msg.format(option, value, e))

    x, info = nlp.solve(x0)

    return OptimizeResult(x=x,
                          success=info['status'] == 0,
                          status=info['status'],
                          message=info['status_msg'],
                          fun=info['obj_val'],
                          info=info,
                          nfev=problem.nfev,
                          njev=problem.njev,
                          nit=problem.nit)


def _minimize_ipopt_iv(fun, x0, args, kwargs, method, jac, hess, hessp,
                       bounds, constraints, tol, callback, options):
    # basic input validation for minimize_ipopt that is not included in
    # IpoptProblemWrapper
    x0 = np.atleast_1d(x0)
    if not np.issubdtype(x0.dtype, np.number):
        raise ValueError('`x0` must be a numeric array.')

    # `method` does not need input validation. If `method is not None`, it is
    # passed to `scipy.optimize.minimize`, which raises a readable error if
    # the value isn't recognized.

    # Handle bounds that are either sequences (of sequences) or instances of
    # `optimize.Bounds`.
    if bounds is None:
        bounds = [-np.inf, np.inf]

    if isinstance(bounds, optimize.Bounds):
        lb, ub = bounds.lb, bounds.ub
    else:
        bounds = np.atleast_2d(bounds)
        if bounds.shape[1] != 2:
            raise ValueError("`bounds` must specify both lower and upper "
                             "limits for each decision variable.")
        lb, ub = bounds.T

    try:
        lb, ub, x0 = np.broadcast_arrays(lb, ub, x0)
    except ValueError:
        raise ValueError("The number of lower bounds, upper bounds, and "
                         "decision variables must be equal or broadcastable.")

    try:
        lb = lb.astype(np.float64)
        ub = ub.astype(np.float64)
    except ValueError:
        raise ValueError("The bounds must be numeric.")

    # Nones turn into NaNs above. Previously, NaNs caused Ipopt to hang, so
    # I'm not concerned about turning them into infs.
    lb[np.isnan(lb)] = -np.inf
    ub[np.isnan(ub)] = np.inf

    bounds = lb, ub

    constraints = optimize._minimize.standardize_constraints(constraints, x0,
                                                             'old')

    if method is None and callback is not None:
        raise NotImplementedError('`callback` is not yet supported by Ipopt.`')

    if tol is not None:
        tol = np.asarray(tol)[()]
        if tol.ndim != 0 or not np.issubdtype(tol.dtype, np.number) or tol <= 0:
            raise ValueError('`tol` must be a positive scalar.')

    options = dict() if options is None else options
    if not isinstance(options, dict):
        raise ValueError('`options` must be a dictionary.')

    return (fun, x0, args, kwargs, method, jac, hess, hessp,
            bounds, constraints, tol, callback, options)<|MERGE_RESOLUTION|>--- conflicted
+++ resolved
@@ -19,11 +19,7 @@
 else:
     SCIPY_INSTALLED = True
     del scipy
-<<<<<<< HEAD
     from scipy import optimize
-=======
-    from scipy.optimize import approx_fprime, minimize
->>>>>>> ade9319b
     import scipy.sparse
     try:
         from scipy.optimize import OptimizeResult
@@ -133,17 +129,11 @@
 
         if hess is not None:
             self.obj_hess = hess
-<<<<<<< HEAD
         if not jac:
-            jac = lambda x0, *args, **kwargs: optimize.approx_fprime(
-                x0, fun, eps, *args, **kwargs)
-=======
-        if jac is None:
             def jac(x, *args, **kwargs):
                 def wrapped_fun(x):
                     return fun(x, *args, **kwargs)
-                return approx_fprime(x, wrapped_fun, eps)
->>>>>>> ade9319b
+                return optimize.approx_fprime(x, wrapped_fun, eps)
         elif jac is True:
             fun = MemoizeJac(fun)
             jac = fun.derivative
@@ -169,16 +159,13 @@
             con_hessian = con.get('hess', None)
             con_kwargs = con.get('kwargs', {})
             if con_jac is None:
-<<<<<<< HEAD
                 con_jac = lambda x0, *args, **kwargs: optimize.approx_fprime(
                     x0, con_fun, eps, *args, **kwargs)
-=======
                 # beware of late binding!
                 def con_jac(x, *args, con_fun=con_fun, **kwargs):
                     def wrapped(x):
                         return con_fun(x, *args, **kwargs)
-                    return approx_fprime(x, wrapped, eps)
->>>>>>> ade9319b
+                    return optimize.approx_fprime(x, wrapped, eps)
             elif con_jac is True:
                 con_fun = MemoizeJac(con_fun)
                 con_jac = con_fun.derivative
@@ -543,24 +530,19 @@
     (fun, x0, args, kwargs, method, jac, hess, hessp,
      bounds, constraints, tol, callback, options) = res
 
-<<<<<<< HEAD
-    lb, ub = bounds
-    cl, cu = get_constraint_bounds(constraints, x0)
-    con_dims = get_constraint_dimensions(constraints, x0)
-=======
     if method is not None:
         funs = _wrap_funs(fun, jac, hess, hessp, constraints, kwargs)
         fun, jac, hess, hessp, constraints = funs
-        res = minimize(fun, x0, args, method, jac, hess, hessp,
-                       bounds, constraints, tol, callback, options)
+        bounds = optimize.Bounds(*bounds)
+        res = optimize.minimize(fun, x0, args, method, jac, hess, hessp,
+                                bounds, constraints, tol, callback, options)
         return res
 
     _x0 = np.atleast_1d(x0)
 
-    lb, ub = get_bounds(bounds)
+    lb, ub = bounds
     cl, cu = get_constraint_bounds(constraints, _x0)
     con_dims = get_constraint_dimensions(constraints, _x0)
->>>>>>> ade9319b
     sparse_jacs, jac_nnz_row, jac_nnz_col = _get_sparse_jacobian_structure(
         constraints, x0)
 
