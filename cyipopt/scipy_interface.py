--- conflicted
+++ resolved
@@ -523,19 +523,17 @@
         msg = 'Install SciPy to use the `minimize_ipopt` function.'
         raise ImportError(msg)
 
-<<<<<<< HEAD
+    res = _minimize_ipopt_iv(fun, x0, args, kwargs, method, jac, hess, hessp,
+                             bounds, constraints, tol, callback, options)
+    (fun, x0, args, kwargs, method, jac, hess, hessp,
+     bounds, constraints, tol, callback, options) = res
+
     if method is not None:
         funs = _wrap_funs(fun, jac, hess, hessp, constraints, kwargs)
         fun, jac, hess, hessp, constraints = funs
         res = minimize(fun, x0, args, method, jac, hess, hessp,
                        bounds, constraints, tol, callback, options)
         return res
-=======
-    res = _minimize_ipopt_iv(fun, x0, args, kwargs, method, jac, hess, hessp,
-                             bounds, constraints, tol, callback, options)
-    (fun, x0, args, kwargs, method, jac, hess, hessp,
-     bounds, constraints, tol, callback, options) = res
->>>>>>> 0157f2f0
 
     _x0 = np.atleast_1d(x0)
 
@@ -615,13 +613,14 @@
     if not np.issubdtype(x0.dtype, np.number):
         raise ValueError('`x0` must be a numeric array.')
 
-    if method is not None:  # this will be updated when gh-200 is merged
-        raise NotImplementedError('`method` is not yet supported.`')
+    # `method` does not need input validation. If `method is not None`, it is
+    # passed to `scipy.optimize.minimize`, which raises a readable error if
+    # the value isn't recognized.
 
     # TODO: add input validation for `bounds` when adding
     #  support for instances of new-style constraints (e.g. `Bounds`)
 
-    if callback is not None:
+    if method is None and callback is not None:
         raise NotImplementedError('`callback` is not yet supported by Ipopt.`')
 
     if tol is not None:
